import pandas as pd
import numpy as np
import torch
import torch.nn as nn
import random
import numpy as np
import argparse
import evaluate
import json
import os
import torcheval

from tqdm.auto import tqdm
from datetime import datetime
from utils import remove_long_sequences, load_prot_data
from datasets import Dataset, IterableDataset
from torch.nn import CrossEntropyLoss
from torch.utils.data import DataLoader
from sklearn.model_selection import train_test_split
from transformers import BertModel, BertTokenizer, set_seed
from torcheval.metrics import MulticlassF1Score, MulticlassAccuracy, MulticlassPrecision, MulticlassRecall

parser = argparse.ArgumentParser()

parser.add_argument('--seed', type=int, help='Random seed', default=42)
parser.add_argument('--batch_size', type=int, help='Maximum batch size (in number of residues)', default=2048)
parser.add_argument('--epochs', type=int, help='Number of training epochs', default=50)
parser.add_argument('--max_length', type=int, help='Maximum sequence length (shorter sequences will be pruned)', default=1024)
parser.add_argument('--fasta', type=str, help='Path to the FASTA protein database', default='./phosphosite_sequences/Phosphosite_seq.fasta')
parser.add_argument('--phospho', type=str, help='Path to the phoshporylarion dataset', default='./phosphosite_sequences/Phosphorylation_site_dataset')
parser.add_argument('--dataset_path', type=str, help='Path to the protein dataset. Expects a dataframe with columns ("id", "sequence", "sites"). "sequence" is the protein AA string, "sites" is a list of phosphorylation sites.', default='./phosphosite_sequences/phosphosite_df_small.json')
parser.add_argument('--pretokenized', type=bool, help='Input dataset is already pretokenized', default=False)
parser.add_argument('--clusters', type=str, help='Path to clusters', default='cluster30.tsv')
parser.add_argument('--fine_tune', type=bool, help='Use fine tuning on the base model or not. Default is False', default=False)
parser.add_argument('--weight_decay', type=float, help='Weight decay', default=0.004)
parser.add_argument('--accum', type=int, help='Number of gradient accumulation steps', default=1)
parser.add_argument('--rnn', type=bool, help='Use an RNN classification head', default=False)
parser.add_argument('--val_batch', type=int, help='Validation batch size', default=10)
parser.add_argument('--hidden_size', type=int, help='RNN hidden size. Only relevant when --rnn=True.', default=256)
parser.add_argument('--lr', type=float, help='Learning rate', default=3e-4)
parser.add_argument('-o', type=str, help='Output folder', default='output')
parser.add_argument('-n', type=str, help='Model name', default='prot_model.pt')

# os.environ['TORCH_COMPILE_DEBUG'] = "1"

device = torch.device("cuda:0" if torch.cuda.is_available() else "cpu")
torch._inductor.config.compile_threads = 16
print(device)

class ExtractTensorLSTM(nn.Module):
    def forward(self,x):
        # Output shape (batch, features, hidden)
        tensor, _ = x
        # Reshape shape (batch, hidden)
        return tensor[:, -1, :]

class TokenClassifier(nn.Module):
    """
    Model that consist of a base embedding model, and a token classification head at the end, using 
    the last hidden state as its output.
    """
    def __init__(self, base_model : nn.Module, dropout = 0.2, n_labels = 2, fine_tune=False) -> None:
        super(TokenClassifier, self).__init__()
        self.base = base_model
        self.n_labels = n_labels

        if args.rnn:
            self.build_rnn_classifier(args)
        else:
            self.build_linear_classifier(args)

        if not fine_tune:
            self.freeze_base()

    def build_rnn_classifier(self, args):
        
        lstm = nn.LSTM(self.base.config.hidden_size, hidden_size=args.hidden_size, bidirectional=True, batch_first=True)
        outputs = nn.Linear(args.hidden_size, self.n_labels)
        self.classifier = nn.Sequential(
            lstm,
            ExtractTensorLSTM(),
            outputs
        )

    def build_linear_classifier(self, args):
        self.classifier = nn.Sequential(
            nn.Linear(self.base.config.hidden_size, 2048),
            nn.ReLU(),
            nn.Linear(2048, 1024),
            nn.ReLU(),
            nn.Linear(1024, self.n_labels)
        )

    def freeze_base(self):
        for p in self.base.parameters():
          p.requires_grad = False

    def forward(
        self,
        input_ids=None,
        attention_mask=None,
        token_type_ids=None,
        position_ids=None,
        head_mask=None,
        inputs_embeds=None,
        labels=None,
        output_attentions=None,
        output_hidden_states=None,
        return_dict = False,
        training = False
    ):
        if training:
            self.base.train()
        outputs = self.base(
            input_ids,
            attention_mask=attention_mask,
            token_type_ids=token_type_ids,
            position_ids=position_ids,
            head_mask=head_mask,
            inputs_embeds=inputs_embeds,
            output_attentions=output_attentions,
            output_hidden_states=True
        )

        sequence_output = outputs[0]
        logits = self.classifier(sequence_output)
        loss = None

        if labels is not None:
            loss_fct = CrossEntropyLoss(label_smoothing=0.1)
            # Only keep active parts of the loss
            if attention_mask is not None:
                active_loss = attention_mask.view(-1) == 1
                active_logits = logits.view(-1, self.n_labels)
                active_labels = torch.where(
                    active_loss, labels.view(-1), torch.tensor(loss_fct.ignore_index).type_as(labels)
                )
                loss = loss_fct(active_logits, active_labels)
            else:
                loss = loss_fct(logits.view(-1, self.n_labels), labels.view(-1))

        if not return_dict:
            output = (logits,)
            return ((loss,) + output) if loss is not None else output

        #return {
            #'loss' : loss,
            #'logits' : logits,
           # 'hidden_states' : outputs.hidden_states,
          #  'attentions' : outputs.attentions,
         #   'outputs' : (loss, outputs)
        #}

def get_bert_model():
    pbert = BertModel.from_pretrained("Rostlab/prot_bert")
    tokenizer = BertTokenizer.from_pretrained("Rostlab/prot_bert", do_lower_case=False)

    return pbert, tokenizer

def set_seeds(s):
    torch.manual_seed(s)
    np.random.seed(s)
    random.seed(s)
    set_seed(s)

def batch_data(seqs, labels, tokenizer, max_batch_length=2048):
    batch_elements = 0
    max_in_batch = 0
    batches = []
    buffer = []
    buf_labels = []

    pad_token_id = -100
    for i in range(len(seqs)):
        element_length = len(labels[i])
        if element_length > max_in_batch:
            new_batch_length = element_length * (batch_elements + 1)
        else:
            new_batch_length = max_in_batch * (batch_elements + 1)
        
        # Check if adding the element exceeds the limit (assuming we pad to the longest element)
        if new_batch_length > max_batch_length:
            batch = tokenizer(buffer, padding='longest', return_tensors="pt")
            sequence_length = batch["input_ids"].shape[1]
            batch['labels'] = [[pad_token_id] + list(label) + [pad_token_id] * (sequence_length - len(label) - 1) for label in buf_labels]
            batch['labels'] = torch.tensor(batch['labels'], dtype=torch.int64)
            batches.append(batch)
            buffer = []
            buf_labels = []
            batch_elements = 0
            max_in_batch = 0

        buffer.append(seqs[i])
        buf_labels.append(labels[i])
        
        if max_in_batch < element_length:
            max_in_batch = element_length

        batch_elements += 1

    if len(buffer) != 0:
        batch = tokenizer(buffer, padding='longest', return_tensors="pt")
        sequence_length = batch["input_ids"].shape[1]
        batch['labels'] = [[pad_token_id] + list(label) + [pad_token_id] * (sequence_length - len(label) - 1) for label in buf_labels]
        batch['labels'] = torch.tensor(batch['labels'], dtype=torch.int64)
        batches.append(batch)

    return batches

def create_dataset(tokenizer, seqs, labels, max_batch_residues):
    batch_seqs = batch_data(seqs, labels, tokenizer, max_batch_residues)
    # tokenized = tokenizer(batch_seqs, padding='longest')
    #dataset = Dataset.from_buffer(tokenized)
    # we need to cut of labels after max_length positions for the data collator to add the correct padding ((max_length - 1) + 1 special tokens)
    #dataset = dataset.add_column("labels", batched_labels)
    #dataset = batch_data(dataset.shuffle(seed=42), max_batch_residues)
    return batch_seqs

def load_clusters(path):
    return pd.read_csv(path, sep='\t', names=['cluster_rep', 'cluster_mem'])

def split_train_test_clusters(args, clusters : pd.DataFrame, test_size : float):
    reps = clusters['cluster_rep'].unique() # Unique cluster representatives
    train, test = train_test_split(reps, test_size=test_size, random_state=args.seed)
    return set(train), set(test)

def get_train_test_prots(clusters, train_clusters, test_clusters):
    train_mask = [x in train_clusters for x in clusters['cluster_rep']]
    test_mask = [x in test_clusters for x in clusters['cluster_rep']]
    train_prots = clusters['cluster_mem'][train_mask]
    test_prots = clusters['cluster_mem'][test_mask]
    return set(train_prots), set(test_prots)

def eval_model(model, test_ds, epoch):
    f1 = MulticlassF1Score(device=device, average='macro')
    model.eval()
    with torch.no_grad():
        for batch in test_ds:
            batch = {k: v.to(device) for k, v in batch.items()}
            preds = model(input_ids=batch['input_ids'],
                           attention_mask=batch['attention_mask'], token_type_ids=batch['token_type_ids'])
            mask = batch['labels'].view(-1) != -100
            preds = torch.argmax(preds[0], -1).view(-1)
            f1 = f1.update(target=batch['labels'].view(-1)[mask], input=preds[mask])

    print(f'Epoch {epoch}, F1: {f1.compute().detach().cpu().numpy()}')

def train_model(args, train_ds, test_ds, model : torch.nn.Module, tokenizer,
                lr, epochs, batch, val_batch, accum, seed=42, deepspeed=None):

    # Set all random seeds
    set_seeds(seed)

    optim = torch.optim.AdamW(model.parameters(), weight_decay=args.weight_decay)
    schedule = torch.optim.lr_scheduler.CyclicLR(optim, gamma=0.99, max_lr=lr, base_lr=lr*0.01, mode='exp_range',cycle_momentum=False)
    progress_bar = tqdm(range(len(train_ds) * epochs))
    # Train model
    for epoch in range(epochs):
        model.train()
        for i, batch in enumerate(train_ds):
            batch = {k: v.to(device) for k, v in batch.items()}
<<<<<<< HEAD
            outputs = model(**batch)
            outputs[0].backward()
            optim.step()
            schedule.step(epoch)
            optim.zero_grad()
=======
            outputs = model(training=True, **batch)
            if accum == 1 or ( i > 0 and i % accum == 0):
                outputs[0].backward()
                optim.step()
                schedule.step(epoch)
                optim.zero_grad()
>>>>>>> cc7740d0
            progress_bar.update(1)

        eval_model(model, test_ds, epoch)
    return tokenizer, model

def preprocess_data(df : pd.DataFrame):
    """
    Preprocessing for Pbert/ProtT5
    """
    df['sequence'] = df['sequence'].str.replace('|'.join(["O","B","U","Z"]),"X",regex=True)
    df['sequence'] = df.apply(lambda row : " ".join(row["sequence"]), axis = 1)
    return df

def split_dataset(data : pd.DataFrame, train_clusters, test_clusters):
    """
    Splits data into train and test data according to train and test clusters.
    """
    train_mask = data['id'].apply(lambda x: x in train_clusters)
    test_mask = data['id'].apply(lambda x: x in test_clusters)
    return data[train_mask], data[test_mask]

def save_as_string(obj, path):
    """
    Saves the given object as a JSON string.
    """
    dirname = os.path.dirname(path)
    if not os.path.exists(dirname):
        os.makedirs(dirname)

    with open(path, 'w') as f:
        json.dump(obj, f)


def main(args):
    pbert, tokenizer = get_bert_model()
    if not args.pretokenized:
        data = load_prot_data(args.dataset_path)
        data = remove_long_sequences(data, args.max_length)
        prepped_data = preprocess_data(data)
        clusters = load_clusters(args.clusters)
        train_clusters, test_clusters = split_train_test_clusters(args, clusters, test_size=0.2) # Split clusters into train and test sets
        train_prots, test_prots = get_train_test_prots(clusters, train_clusters, test_clusters) # Extract the train proteins and test proteins
        train_df, test_df = split_dataset(prepped_data, train_prots, test_prots) # Split data according to the protein ids
        print(f'Train dataset shape: {train_df.shape}')
        print(f'Test dataset shape: {test_df.shape}')
        
        test_path = f'./{args.o}/{args.n}_test_data.json'
        save_as_string(list(test_prots), test_path)
        print(f'Test prots saved to {test_path}')
        
        train_dataset = create_dataset(tokenizer=tokenizer, seqs=list(train_df['sequence']), labels=list(train_df['label']),
                                    max_batch_residues=args.batch_size) # Create a huggingface dataset
        test_dataset = create_dataset(tokenizer=tokenizer, seqs=list(test_df['sequence']), labels=list(test_df['label']), 
                                    max_batch_residues=args.batch_size)
    else:
        data = pd.read_json(args.dataset_path)
        train_df, test_df = train_test_split(prepped_data, random_state=args.seed)
        train_dataset = Dataset.from_pandas(train_df)
        test_dataset = Dataset.from_pandas(test_df)

    model = TokenClassifier(pbert, fine_tune=args.fine_tune)
    compiled_model = torch.compile(model)
    compiled_model.to(device) # We cannot save the compiled model, but it shares weights with the original, so we save that instead
    tokenizer, compiled_model = train_model(args, train_ds=train_dataset, test_ds=test_dataset, model=compiled_model, tokenizer=tokenizer,
                       seed=args.seed, batch=args.batch_size, val_batch=args.val_batch, epochs=args.epochs, accum=args.accum, lr=args.lr)

    return tokenizer, model

if __name__ == '__main__':
    args = parser.parse_args()
    tokenizer, model, history = main(args)
    now = datetime.now()

    name = args.n

    if not os.path.exists(f'./{args.o}'):
        os.mkdir(f'./{args.o}')

    torch.save(model, f'./{args.o}/{name}.pt')<|MERGE_RESOLUTION|>--- conflicted
+++ resolved
@@ -259,20 +259,12 @@
         model.train()
         for i, batch in enumerate(train_ds):
             batch = {k: v.to(device) for k, v in batch.items()}
-<<<<<<< HEAD
-            outputs = model(**batch)
-            outputs[0].backward()
-            optim.step()
-            schedule.step(epoch)
-            optim.zero_grad()
-=======
             outputs = model(training=True, **batch)
             if accum == 1 or ( i > 0 and i % accum == 0):
                 outputs[0].backward()
                 optim.step()
                 schedule.step(epoch)
                 optim.zero_grad()
->>>>>>> cc7740d0
             progress_bar.update(1)
 
         eval_model(model, test_ds, epoch)
