from torch.nn.modules import Module
from token_classifier_base import TokenClassifier, TokenClassifierConfig
from modules import RNNClassifier
from dataclasses import dataclass, field
from modules import Conv1dModel, ConvLayerConfig, SinPositionalEncoding, ResidualMLP, FusedMBConv1dModel, FusedMBConvConfig

import pandas as pd
import torch

@dataclass
class RNNTokenClassiferConfig(TokenClassifierConfig):
    hidden_size : int = 256
    n_layers : int = 2
    sr_dim : int = None
    cnn_layers : list[ConvLayerConfig] = field(default_factory= lambda :[
                ConvLayerConfig(1280, 64, 7, 2, 2),
                ConvLayerConfig(64, 128, 5, 2, 2),
                ConvLayerConfig(128, 256, 3, 2, 2),
                ConvLayerConfig(256, 384, 3, 1, 2)
            ])

@dataclass
class EncoderClassifierConfig(TokenClassifierConfig):
    hidden_size : int = 256
    encoder_dim : int = 256
    n_heads : int = 8
    n_layers : int = 1
    sr_dim : int = 256
    sr_n_tokens : int = 1
    pos_embed_type : str = 'sin'
    sr_type : str = 'cnn'
    cnn_type : str = 'basic'
    sr_type : str = 'cnn'
    sr_cnn_layers : list[ConvLayerConfig|FusedMBConvConfig] = field(default_factory= lambda :[
            ConvLayerConfig(1280, 256, 5, 2, 2),
            ConvLayerConfig(256, 378, 5, 2, 2),
            ConvLayerConfig(378, 512, 5, 2, 2),
            ConvLayerConfig(512, 1024, 5, 2, 2),
            # ConvLayerConfig(1024, 768, 3, 2, 2),
            # ConvLayerConfig(768, 512, 3, 2, 2),
            # ConvLayerConfig(512, 384, 3, 2, 2),
            # ConvLayerConfig(384, 256, 3, 3, 2),
        ])
    
    res_cnn_layers : list[ConvLayerConfig] = field(default_factory= lambda :[
            ConvLayerConfig(1280, 256, 31, 1, 1),
        ])
    
    mlp_layers : list[int] = field(default_factory=lambda : [256, 256, 256, 1])


@dataclass
class KinaseClassfierConfig(EncoderClassifierConfig):
    kinase_emb_path : str = ...
    kinase_info_path : str = ...

@dataclass
class SelectiveFinetuningClassifierConfig(TokenClassifierConfig):
    unfreeze_indices : list[int] = field(default_factory= lambda : [-1])

class LinearClassifier(TokenClassifier):
    def __init__(self, config: TokenClassifierConfig, base_model: Module) -> None:
        super().__init__(config, base_model)
        self.classifier = torch.nn.Linear(base_model.config.hidden_size, config.n_labels)
        self.init_weights(self.classifier)

class EncoderClassifier(TokenClassifier):
    def __init__(self, config: EncoderClassifierConfig, base_model: Module) -> None:
        super().__init__(config, base_model)
        enc_layer = torch.nn.TransformerEncoderLayer(config.sr_dim, nhead=config.n_heads,
                                                    dim_feedforward=config.encoder_dim,
                                                    activation='relu', batch_first=True)
        
        # Setup positional embeddings
        if config.pos_embed_type == 'sin':
            self.pos_embed = SinPositionalEncoding(config.sr_dim, 1024 + config.sr_n_tokens) # [seq_rep][cls]...[eos]
        # elif config.pos_embed_type == 'rope':
        #     self.pos_embed = RotaryPositionalEmbeddings(config.sr_dim // config.n_heads, 1024)
        else:
            self.pos_embed = None

        self.encoder = torch.nn.TransformerEncoder(enc_layer, norm=torch.nn.LayerNorm, num_layers=config.n_layers)

        if config.sr_type == 'cnn':
            self.create_sr_cnn() # Creates and initializes the seq. rep CNN
        
        # Create the residue representation CNN
        if config.cnn_type == 'basic':
            self.res_cnn = Conv1dModel(config.res_cnn_layers, pool=False, dropout=self.config.dropout_rate)
        elif config.cnn_type == 'fused':
            self.res_cnn = FusedMBConv1dModel(config.res_cnn_layers, pool=False, dropout=config.dropout_rate)

        # Create a residual MLP classifier
<<<<<<< HEAD
        # self.classifier = ResidualMLP(self.config.mlp_layers,
        #                                input_size=config.sr_dim, activation=torch.nn.ReLU(), norm=torch.nn.LayerNorm,
        #                                dropout=config.dropout_rate)
        class_layer = torch.nn.TransformerEncoderLayer(config.encoder_dim, nhead=config.n_heads,dim_feedforward=config.encoder_dim, batch_first=True)
        self.classifier = torch.nn.TransformerEncoder(class_layer, 1, torch.nn.LayerNorm)

=======
        self.classifier = ResidualMLP(self.config.mlp_layers,
                                       input_size=config.sr_dim, activation=torch.nn.ReLU(), norm=torch.nn.LayerNorm,
                                       dropout=config.dropout_rate)
        
>>>>>>> ed9a00ea
        # Initialize the modules
        init_list = [self.encoder, self.classifier, self.res_cnn]
        for module in init_list:
            module.apply(self.xavier_init)
        
        # Print info about this model
        print(self)
    
    def create_sr_cnn(self):
        # Create sequence-representation CNN
        if self.config.cnn_type == 'basic':
            self.sr_cnn = Conv1dModel(self.config.sr_cnn_layers, dropout=self.config.dropout_rate, pool=True)
        elif self.config.cnn_type == 'fused':
            self.sr_cnn = FusedMBConv1dModel(self.config.sr_cnn_layers, pool=True, dropout=self.config.dropout_rate)
        
        # Create the FFN part
        self.seq_rep = torch.nn.Sequential(
                self.sr_cnn,
                torch.nn.Flatten(),
                torch.nn.LayerNorm(self.config.sr_cnn_layers[-1].out_channels),
                torch.nn.Linear(self.config.sr_cnn_layers[-1].out_channels, self.config.sr_dim),
                torch.nn.ReLU()
            )
        
        # Initialize weights
        self.seq_rep.apply(self.xavier_init)
        
    def get_mean_sequence_reps(self, sequence_output : torch.Tensor, batch_lens):
        # NOTE: token 0 is always a beginning-of-sequence token, so the first residue is token 1.
        pad_mask = torch.arange(0, sequence_output.shape[0], device=self.device)[:, None, None].expand_as(sequence_output)
        lens_reshaped = batch_lens[:, None, None].expand_as(pad_mask)
        # Prepare the mask
        pad_mask = pad_mask > lens_reshaped # True if a given position is padding
        # Zero the padding values
        sequence_output[pad_mask] = 0
        # Zero the BOS token
        sequence_output[:, 0, :] = 0 
        # Calculate the sequence means
        seq_rep = torch.mean(sequence_output, 1)

        return seq_rep

    def forward(self, input_ids, attention_mask, **kwargs):
        base_out = self.base(input_ids=input_ids, attention_mask=attention_mask)
        x = base_out[0]
        proj = self.res_cnn(x)
        
        if self.config.sr_type == 'mean':
            seq_rep = self.get_mean_sequence_reps(x, kwargs['batch_lens'])
        else:
            seq_rep = self.seq_rep(x)
        
        enc_mask = torch.cat([torch.ones(attention_mask.shape[0], 1, device=self.device), attention_mask], 1)
        x = torch.cat([seq_rep.unsqueeze(1), proj], axis=1)
        x = x + self.pos_embed(x)
        x = self.encoder(x, src_key_padding_mask=torch.bitwise_not(enc_mask.bool()))
        return self.classifier(x)[:, 1:], base_out
    
class KinaseClassifier(EncoderClassifier):
    def __init__(self, config: KinaseClassfierConfig, base_model: Module) -> None:
        super().__init__(config, base_model)
        kinase_embeds = torch.load(config.kinase_emb_path)
        kinase_info = pd.read_csv(config.kinase_info_path)
        kinases = [v for k,v in kinase_embeds.items() if k in set(kinase_info['kinase_top1_id'])]
        self.register_buffer('kinases', kinases)

    def forward(self, input_ids, attention_mask, **kwargs):
        base_out = self.base(input_ids=input_ids, attention_mask=attention_mask)
        x = base_out[0]
        proj = self.res_cnn(x)

        seq_rep = self.seq_rep(seq_rep)
        kinase_reps = self.seq_rep(self.kinases)
        enc_mask = torch.cat([torch.ones(attention_mask.shape[0], 2, device=self.device), attention_mask], 1)
        x = torch.cat([kinase_reps, seq_rep.unsqueeze(1), proj], axis=1)
        x = x + self.pos_embed(x)

        # src_key_padding_mask contains True if token i is padding, otherwise False
        x = self.encoder(x, src_key_padding_mask=torch.bitwise_not(enc_mask.bool()))
        return self.classifier(x)[:, 1:], base_out
 
class KinaseClassifierB(EncoderClassifier):
    def __init__(self, config: EncoderClassifierConfig, base_model: Module) -> None:
        super().__init__(config, base_model)
        self.register_buffer('kinases', self.config.kinases)
        self.kinase_gate = torch.nn.Sequential(
            torch.nn.Linear(self.config.sr_dim, self.config.sr_dim * 4),
            torch.nn.ReLU(),
            torch.nn.LayerNorm(config.sr_dim * 4),
            torch.nn.Linear(config.sr_dim * 4, 1)
        )

    def forward(self, input_ids, attention_mask, **kwargs):
        base_out = self.base(input_ids=input_ids, attention_mask=attention_mask)
        x = base_out[0]
        proj = self.res_cnn(x)
        seq_rep = self.sr_cnn(x)
        seq_rep = self.seq_rep(seq_rep)
        kinase_reps = self.seq_rep(self.kinases)
        kinase_mask = torch.nn.Softmax(self.kinase_gate(kinase_reps))
        kinase_token = kinase_reps * kinase_mask
        enc_mask = torch.cat([torch.ones(attention_mask.shape[0], 2, device=self.device), attention_mask], 1)
        x = torch.cat([kinase_token.unsqueeze(1), seq_rep.unsqueeze(1), proj], axis=1)
        x = x + self.pos_embed(x)
        # src_key_padding_mask contains True if token i is padding, otherwise False
        x = self.encoder(x, src_key_padding_mask=torch.bitwise_not(enc_mask.bool()))
        return self.classifier(x)[:, 1:], base_out

class UniPTM(TokenClassifier):
    def __init__(self, config, base, emb_size, num_heads, num_layers, hidden_size, dropout_rate, pos_weight=None):
        super(UniPTM, self).__init__(base_model=base, config=config)
        self.cnn = torch.nn.Conv1d(in_channels=emb_size, out_channels=256, kernel_size=31, padding=15) 
        self.transformer = torch.nn.TransformerEncoderLayer(d_model=256, nhead=num_heads, batch_first=True)
        self.encoder = torch.nn.TransformerEncoder(self.transformer, num_layers=num_layers)
        self.fc1 = torch.nn.Linear(256, hidden_size)
        self.dropout1 = torch.nn.Dropout(dropout_rate)
        self.fc2 = torch.nn.Linear(hidden_size, hidden_size)
        self.dropout2 = torch.nn.Dropout(dropout_rate)
        self.fc3 = torch.nn.Linear(hidden_size, 1)
        self.pos_weight = pos_weight

        self.base = base
    
    def forward(self, input_ids, attention_mask, **kwargs):
        base_out = self.base(input_ids=input_ids, attention_mask=attention_mask)
        emb = base_out[0]
        emb = emb.transpose(1, 2)  
        emb = self.cnn(emb)
        emb = emb.transpose(1, 2)  
        x = self.encoder(emb)
        x = torch.nn.functional.relu(self.fc1(x))
        x = self.dropout1(x)
        x = torch.nn.functional.relu(self.fc2(x))
        x = self.dropout2(x)
        x = self.fc3(x)

        return x, base_out
    
    def train_predict(self, input_ids: torch.Tensor, labels: torch.Tensor, attention_mask: torch.Tensor = None, return_dict=False, **kwargs):
        self.train()
        out = self(input_ids, attention_mask)[0]
        return self.weighted_BCEloss(labels != -1, labels, torch.sigmoid(out)), out 

    def weighted_BCEloss(self, mask, labels, outputs):
        mask = mask.squeeze(0).bool()
        true_y = labels.squeeze(0)[mask].float()
        pred_y = outputs.squeeze(0)[mask].squeeze(-1)
        weights = torch.ones_like(true_y)  
        if self.pos_weight is not None:
            weights[true_y == 1] = self.pos_weight  
        loss = torch.nn.functional.binary_cross_entropy(pred_y, true_y, weight=weights)
        return loss

    def BCEloss(self, batch, outputs):
        mask = batch['mask']
        mask = mask.squeeze(0).bool()
        true_y = batch['label'].squeeze(0)[mask].float()
        pred_y = outputs.squeeze(0)[mask].squeeze(-1)
        loss = torch.nn.functional.binary_cross_entropy(pred_y, true_y)
        return loss

class RNNTokenClassifier(TokenClassifier):
    def __init__(self, config: RNNTokenClassiferConfig, base_model) -> None:
        super().__init__(config, base_model)
        seq_rep_dim = config.sr_dim if config.sr_dim else self.base.config.hidden_size
        self.using_cnn = config.sr_dim is not None
        if self.using_cnn:
            self.cnn = Conv1dModel(config.cnn_layers, config.cnn_layers[-1].out_channels)
            self.seq_rep_mlp = torch.nn.Sequential(
                torch.nn.Flatten(),
                torch.nn.BatchNorm1d(config.cnn_layers[-1].out_channels),
                torch.nn.Linear(config.cnn_layers[-1].out_channels, seq_rep_dim),
                torch.nn.ReLU()
            )

            for module in (self.cnn, self.seq_rep_mlp):
                self.init_weights(module)

        self.classifier = RNNClassifier(self.base.config.hidden_size + seq_rep_dim, self.n_labels, config.hidden_size, config.n_layers)
        self.init_weights(self.classifier)

    def append_seq_reps(self, sequence_output, seq_reps):
        seq_reps = seq_reps.unsqueeze(1) # (B, 1, SR_DIM)
        # Repeat the means for every sequence element (i.e. sequence length-times),
        seq_reps= seq_reps.expand(-1, sequence_output.shape[1], -1) # (B, S, SR_DIM)

        return torch.cat([sequence_output, seq_reps], -1) # (B, S, CH + SR_DIM)

    def get_mean_sequence_reps(self, sequence_output : torch.Tensor, batch_lens):
        # NOTE: token 0 is always a beginning-of-sequence token, so the first residue is token 1.
        pad_mask = torch.arange(0, sequence_output.shape[0], device=self.device)[:, None, None].expand_as(sequence_output)
        lens_reshaped = batch_lens[:, None, None].expand_as(pad_mask)
        # Prepare the mask
        pad_mask = pad_mask > lens_reshaped # True if a given position is padding
        # Zero the padding values
        sequence_output[pad_mask] = 0
        # Zero the BOS token
        sequence_output[:, 0, :] = 0 
        # Calculate the sequence means
        seq_rep = torch.mean(sequence_output, 1)
        # Add the 'sequence' dim
        seq_rep = seq_rep.unsqueeze(1) # (B, 1, CH)
        # Repeat the means for every sequence element (i.e. sequence length-times),
        seq_rep = seq_rep.expand_as(sequence_output) # (B, S, CH)

        return torch.cat([sequence_output, seq_rep], -1) # (B, S, 2CH)
    
    def cnn_features(self, inputs):
        x = self.cnn(inputs)
        x = self.seq_rep_mlp(x)
        return self.append_seq_reps(inputs, x)
    
    def classifier_features(self, inputs, **kwargs):
        if self.using_cnn:
            return self.cnn_features(inputs)
        
        return self.get_mean_sequence_reps(inputs, kwargs['batch_lens'].to(self.device))
    
    def forward(self, input_ids,  attention_mask, batch_lens, **kwargs):
        outputs = self.base(input_ids=input_ids, attention_mask=attention_mask)
        sequence_output = outputs[0]
        classifier_features = self.classifier_features(sequence_output, batch_lens=batch_lens)
        return self.classifier(classifier_features, lengths=torch.sum(attention_mask, -1)), outputs
    
class SelectiveFinetuningClassifier(TokenClassifier):
    def __init__(self, config: SelectiveFinetuningClassifierConfig, base_model: Module, ) -> None:
        super().__init__(config, base_model)
        self.classifier = torch.nn.Linear(base_model.config.hidden_size, config.n_labels)
        self.init_weights(self.classifier)
        self.set_base_requires_grad(False)
        self.set_indexed_layers_grad(config.unfreeze_indices, True)
        
    def set_indexed_layers_grad(self, indices : list[int], req_grad_value : bool):
        indices = set(indices)
        self.modified_indices = indices
        param_list = list(self.base.encoder.layer.named_children())
        for i in indices:
            # index 0 contains the name, 1 the parameter
            for param in param_list[i][1].parameters():
                param.requires_grad = req_grad_value

class DummyClassifier(TokenClassifier):
    def __init__(self, config: RNNTokenClassiferConfig, base_model) -> None:
        super().__init__(config, base_model)
        self.linear = torch.nn.Linear(1, 1) # So that the parameter list for optim isn't empty

    def forward(self, input_ids, attention_mask, batch_lens, **kwargs):
        return torch.zeros_like(input_ids, device=self.device).float()
    
    def predict(self, input_ids, attention_mask=None, return_dict=False, labels=None, **kwargs) -> torch.Tensor:
        preds = self.linear(input_ids.float().unsqueeze(-1))
        preds = preds - preds
        if labels is not None:
            return self.loss(preds.squeeze(), labels), preds
        return preds
    
    def train_predict(self, input_ids: torch.Tensor, labels: torch.Tensor, attention_mask: torch.Tensor = None, return_dict=False, **kwargs):
        return self.predict(input_ids, attention_mask, return_dict, labels, **kwargs)<|MERGE_RESOLUTION|>--- conflicted
+++ resolved
@@ -91,19 +91,10 @@
             self.res_cnn = FusedMBConv1dModel(config.res_cnn_layers, pool=False, dropout=config.dropout_rate)
 
         # Create a residual MLP classifier
-<<<<<<< HEAD
-        # self.classifier = ResidualMLP(self.config.mlp_layers,
-        #                                input_size=config.sr_dim, activation=torch.nn.ReLU(), norm=torch.nn.LayerNorm,
-        #                                dropout=config.dropout_rate)
-        class_layer = torch.nn.TransformerEncoderLayer(config.encoder_dim, nhead=config.n_heads,dim_feedforward=config.encoder_dim, batch_first=True)
-        self.classifier = torch.nn.TransformerEncoder(class_layer, 1, torch.nn.LayerNorm)
-
-=======
         self.classifier = ResidualMLP(self.config.mlp_layers,
                                        input_size=config.sr_dim, activation=torch.nn.ReLU(), norm=torch.nn.LayerNorm,
                                        dropout=config.dropout_rate)
         
->>>>>>> ed9a00ea
         # Initialize the modules
         init_list = [self.encoder, self.classifier, self.res_cnn]
         for module in init_list:
